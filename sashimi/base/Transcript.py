--- conflicted
+++ resolved
@@ -110,14 +110,7 @@
         return sum(map(lambda x: x[1] - x[0] + 1, self.exon_list))
 
     def ids(self) -> List[str]:
-<<<<<<< HEAD
-        u"""
-        这里有问题，返回的set
-        """
-        return set(self.transcript_id, self.transcript_name, self.gene, self.gene_id)
-=======
         return [self.transcript, self.transcript_id, self.gene, self.gene_id]
->>>>>>> 96c73992
 
 
 if __name__ == "__main__":
