--- conflicted
+++ resolved
@@ -9,10 +9,8 @@
 import gzip
 import os
 import re
-<<<<<<< HEAD
+
 from collections import namedtuple, defaultdict
-=======
->>>>>>> 13d28a73
 from typing import List, Union, Optional
 
 import filetype
@@ -37,16 +35,9 @@
     The reference file, support gtf and gff format
     """
 
-<<<<<<< HEAD
-    def __init__(self,
-                 path: str,
-                 add_domain: bool = False,
-                 add_local_domain: Optional[str] = False,
-                 category: str = "gtf"):
-=======
-    def __init__(self, path: str, add_domain: bool = False, category: str = "gtf",
+    def __init__(self, path: str, category: str = "gtf",
+                 add_domain: bool = False, add_local_domain: Optional[str] = False,
                  proxy: Optional[str] = None, timeout: int = 10):
->>>>>>> 13d28a73
         u"""
         init func
         :param path: path to input file
@@ -60,16 +51,15 @@
         self.add_domain = add_domain
         self.domain = None
         self.interval_file = {}
-<<<<<<< HEAD
+
         self.add_local_domain = add_local_domain
         self.local_domain = None
-=======
+
         self.proxy = proxy
         self.timeout = timeout
 
         if proxy:
             logger.info(f"Using proxy: {proxy}")
->>>>>>> 13d28a73
 
     def __add__(self, other):
         assert isinstance(other, Reference), "only Reference and Reference could be added"
