--- conflicted
+++ resolved
@@ -137,13 +137,7 @@
         :return:
         """
         logger.info(f"fetch sequence from {fasta}")
-<<<<<<< HEAD
-        with pysam.AlignmentFile(fasta) as fa:
-            self.sequence = fa.fetch(self.chromosome, self.start - 1, self.end + 1)
-        self.sequence = fasta
-=======
         self.sequence = Fasta.create(fasta)
->>>>>>> 96c73992
 
     def set_reference(self, gtf: str):
         u"""
