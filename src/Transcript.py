--- conflicted
+++ resolved
@@ -23,9 +23,6 @@
         "transcript",
         "transcript_id",
         "exons",
-<<<<<<< HEAD
-        "is_reads",
-        "show_id",
         "category",
         "domain"
     ]
@@ -42,9 +39,7 @@
             transcript: str = "",
             transcript_id: str = "",
             category: str = "exon",
-            domain: str = "",
-            is_reads: bool = False,
-            show_id: bool = False
+            domain: str = ""
     ):
         u"""
 
@@ -59,32 +54,6 @@
         :param transcript_id: transcript id, such as "ENST00000420190"
         :param category: exon or protein
         :param domain: if category is protein, the type information of the given domain
-        :param is_reads:
-        :param show_id:
-=======
-    ]
-
-    def __init__(
-        self, 
-        chromosome: str, 
-        start: int, 
-        end: int,
-        strand: str,
-        exons: list, 
-        gene: str = "",
-        gene_id: str = "", 
-        transcript: str = "",
-        transcript_id: str = ""
-    ):
-        u"""
-        init this class
-        :param chromosome: str
-        :param start: int
-        :param end: int
-        :param strand: str
-        :param gene_id: str
-        :param exons: list of pysam.GTFProxy
->>>>>>> 83f462d6
         """
 
         super().__init__(
@@ -98,9 +67,6 @@
         self.gene = gene
         self.gene_id = gene_id
         self.exons = exons
-<<<<<<< HEAD
-        self.is_reads = is_reads
-        self.show_id = show_id
         self.category = category
         self.domain = domain
 
@@ -116,8 +82,6 @@
                 )
             )
         return exon_nested_lst
-=======
->>>>>>> 83f462d6
 
     def __str__(self):
         exons_str = []
