--- conflicted
+++ resolved
@@ -1,11 +1,7 @@
 {
     "_meta": {
         "hash": {
-<<<<<<< HEAD
             "sha256": "0765fe975f8dd7a339b7c187086ccdfa646337f44f62d8865bc917d94bd57b3c"
-=======
-            "sha256": "90394e355f766bc232cfcced4adf05d6975a7a72cb7d68bb7efd6d81b22d7119"
->>>>>>> 13d28a73
         },
         "pipfile-spec": 6,
         "requires": {
